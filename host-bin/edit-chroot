#!/bin/sh -e
# Copyright (c) 2014 The crouton Authors. All rights reserved.
# Use of this source code is governed by a BSD-style license that can be
# found in the LICENSE file.

set -e

APPLICATION="${0##*/}"
ALLCHROOTS=''
BACKUP=''
BINDIR="`dirname "\`readlink -f "$0"\`"`"
CHROOTS="`readlink -m "$BINDIR/../chroots"`"
DELETE=''
ENCRYPT=''
KEYFILE=''
LISTDETAILS=''
MOVE=''
RESTORE=''
SPLIT=''
TARBALL=''
YES=''
YESPARAM=''

USAGE="$APPLICATION [options] name [...]

Edits a chroot.

Options:
    -a          Operates on all chroots in $CHROOTS.
                If no other operation is specified, prints out the names of the chroots.
    -c CHROOTS  Directory the chroots are in. Default: $CHROOTS
    -b          Backs up the chroot to a tarball. Compression format is chosen
                based on the tarball extension. Backups always take place before
                other actions on a given chroot.
    -d          Deletes the chroot. Assumed if run as delete-chroot.
    -e          If the chroot is not encrypted, encrypt it.
                If it is encrypted, change the encryption passphrase.
    -f TARBALL  When used with -b, overrides the default tarball to back up to.
                If unspecified, assumes NAME-yyyymmdd-hhmm.tar[.gz], where .gz
                is included for unencrypted chroots, and not for encrypted ones.
                When used with -r, specifies the tarball to restore from.
                If TARBALL is a directory, automatic naming is still used.
                If multiple chroots are specified, TARBALL must be a directory.
    -k KEYFILE  File or directory to store the (encrypted) encryption keys in.
                If unspecified, the keys will be stored in the chroot if doing a
                first encryption, or left in place on existing chroots.
                If specified, keyfile will be moved. Specify a dash - as the
                KEYFILE to move the key back into the chroot.
                If multiple chroots are specified, KEYFILE must either be -
                or a directory.
    -l          Prints out croutonversion details on the chroot, if available.
                Specify twice to prompt and unlock encrypted chroots as necessary.
    -m DEST     Moves a chroot. Specify a new name to keep it in the same
                directory, or an absolute path to move it entirely.
                DEST can be a directory, in which case it must end in a slash.
                If multiple chroots are specified, DEST must be a directory.
                If you are moving a chroot to a SD card/USB drive, make sure the
                storage is formatted to ext2/3/4.
    -r          Restores a chroot from a tarball. The tarball path can be
                specified with -f or detected from name. If both are specified,
                restores to that name instead of the one in the tarball.
                Will not overwrite a chroot when restoring unless -r is
                specified twice.
    -s SPLIT    Force a backup archive to be split into SPLIT-sized chunks.
                FAT32 filesystems are split by default to 4GB.
    -y          Do all actions without confirmation."

# Common functions
. "$BINDIR/../installer/functions"

# Process arguments
<<<<<<< HEAD
while getopts 'abc:def:k:lm:rs:y' f; do
    case "$f" in
=======
getopts_string='abc:def:k:lm:ry'
while getopts_nextarg; do
    case "$getopts_var" in
>>>>>>> fe45c38d
    a) ALLCHROOTS='y';;
    b) BACKUP='y';;
    c) CHROOTS="`readlink -m "$getopts_arg"`";;
    d) DELETE='y';;
    e) ENCRYPT='y';;
    f) TARBALL="$getopts_arg";;
    k) KEYFILE="$getopts_arg";;
    l) LISTDETAILS=$(($LISTDETAILS+1));;
    m) MOVE="$getopts_arg";;
    r) RESTORE=$(($RESTORE+1));;
    s) SPLIT="$OPTARG";;
    y) YES='a'; YESPARAM='-y';;
    \?) error 2 "$USAGE";;
    esac
done

# If the executable name is delete*, assume DELETE.
if [ ! "${APPLICATION#delete}" = "$APPLICATION" ]; then
    DELETE='y'
fi

# At least one command must be specified
if [ -z "$ALLCHROOTS$BACKUP$DELETE$ENCRYPT$KEYFILE$LISTDETAILS$MOVE$RESTORE" ]; then
    error 2 "$USAGE"
fi

# Need at least one chroot listed if not using -r with -f or -a.
if [ $# = 0 ] && ! [ -n "$RESTORE" -a -n "$TARBALL" -o -n "$ALLCHROOTS" ]; then
    error 2 "$USAGE"
fi

# Cannot specify a chroot and -a.
if [ $# -gt 0 -a -n "$ALLCHROOTS" ]; then
    error 2 "$USAGE"
fi

# -f without -r or -b doesn't make sense
if [ -n "$TARBALL" -a -z "$BACKUP$RESTORE" ]; then
    error 2 "$USAGE"
fi

# Cannot specify both backup and restore.
if [ -n "$BACKUP" -a -n "$RESTORE" ]; then
    error 2 "$USAGE"
fi

# Cannot specify delete with anything else.
if [ -n "$DELETE" -a -n "$BACKUP$ENCRYPT$KEYFILE$MOVE$RESTORE" ]; then
    error 2 "$USAGE"
fi

# If we specified -a option, bring in all chroots.
if [ -n "$ALLCHROOTS" ]; then
    if [ ! -d "$CHROOTS" ]; then
        error 1 "$CHROOTS not found."
    fi
    for crname in "$CHROOTS"/*; do
        if [ -d "$crname" ]; then
            set -- "$@" "${crname##*/}"
        fi
    done
    if [ $# = 0 ]; then
        error 1 "No chroots found in $CHROOTS"
    fi
fi

# If TARBALL is unspecified and we're in /, put the tarball in ~/Downloads
if [ -n "$BACKUP$RESTORE" -a -z "$TARBALL" -a "$PWD" = '/' \
        -a -d '/home/chronos/user/Downloads' ]; then
    TARBALL="/home/chronos/user/Downloads/"
fi

# If multiple chroots are listed, KEYFILE and MOVE must be empty or directories.
if [ $# -gt 1 -a -f "$KEYFILE" -a ! "$KEYFILE" = '-' ]; then
    error 2 "Multiple chroots specified, but $KEYFILE is not a directory."
elif [ $# -gt 1 -a -n "$MOVE" -a "${MOVE%/}" = "$MOVE" ]; then
    error 2 "Multiple chroots specified, but $MOVE is not a directory."
elif [ $# -gt 1 -a -f "$TARBALL" ]; then
    error 2 "Multiple chroots specified, but $TARBALL is not a directory."
fi

# Don't allow moving to non-ext filesystems
if [ -n "$MOVE" ] && \
        df -T "`getmountpoint "$MOVE"`" | awk '$2~"^ext"{exit 1}'; then
    error 2 "Chroots can only be moved to ext filesystems."
fi

# Don't allow restoring to non-ext filesystems
if [ -n "$RESTORE" ] && \
        df -T "`getmountpoint "$CHROOTS"`" | awk '$2~"^ext"{exit 1}'; then
    error 2 "Chroots can only be restored to ext filesystems."
fi

# Don't allow backing up to tmpfs filesystems
if [ -n "$BACKUP" ] && ! df -T "`getmountpoint "${TARBALL:-.}"`" \
                            | awk '$2=="tmpfs"{exit 1}'; then
    error 2 "Chroots cannot be backed up to temporary filesystems."
fi

# We need to run as root
if [ ! "$USER" = root -a ! "$UID" = 0 ]; then
    error 2 "$APPLICATION must be run as root."
fi

# Strongly advise against moving a keyfile to a tmpfs path
if [ "${KEYFILE:--}" != '-' ] && \
        ! df -T "`getmountpoint "$KEYFILE"`" | awk '$2=="tmpfs"{exit 1}'; then
    echo -n '\
Moving a keyfile to a temporary filesystem is a really good way to permanently
lose access to your chroot. If you still want to do this, wait for 15 seconds.
Otherwise: HIT CTRL-C RIGHT NOW > ' 1>&2
    sleep 15
    echo \
'...okay. Be sure to put the keyfile somewhere safe before you reboot.' 1>&2
fi

# If we're restoring and specified a tarball and no name, detect the name.
if [ -n "$RESTORE" -a -n "$TARBALL" -a $# = 0 ]; then
    echo 'Detecting chroot name...' 1>&2
    label="`tar --test-label -f "$TARBALL" 2>/dev/null`"
    if [ -n "$label" ]; then
        if [ "${label#crouton:backup}" = "$label" ]; then
            error 2 "$TARBALL doesn't appear to be a valid crouton backup."
        fi
        NAME="${label#*-}"
    else
        # Old backups just use the first folder name
        NAME="`tar -tf "$TARBALL" 2>/dev/null | head -n 1`"
        NAME="${NAME%%/*}"
    fi
    if [ -z "$NAME" ]; then
        error 2 "$TARBALL doesn't appear to be a valid tarball."
    fi
    set -- "$NAME"
fi

# Make sure that all names are valid chroot names.
# For anything but restore, make sure all chroots exist before doing anything.
for NAME in "$@"; do
    if ! validate_name "$NAME"; then
        error 2 "Invalid chroot name '$NAME'."
    fi

    if [ -z "$RESTORE" ]; then
        CHROOT="$CHROOTS/$NAME"

        # Check for existence
        if [ ! -d "$CHROOT" ]; then
            extra=''
            if [ "${NAME#-}" != "$NAME" ]; then
                extra="
Please specify all options before chroot names."
            fi
            error 2 "$CHROOT not found.$extra"
        fi
    fi
done

# Display all chroot names if using -a without any other operations.
if [ -n "$ALLCHROOTS" -a -z "$BACKUP$DELETE$ENCRYPT$KEYFILE$LISTDETAILS$MOVE$RESTORE" ]; then
    echo "$@"
    exit 0
fi

# If TARBALL ends in a slash or we're restoring multiple chroots, make directory
if [ -n "$TARBALL" ] && \
        [ $# -ge 2 -o -d "$TARBALL" -o ! "${TARBALL%/}" = "$TARBALL" ]; then
    TARBALL="${TARBALL%/}/"
    mkdir -p "$TARBALL"
fi

# Avoid kernel panics due to slow I/O
disablehungtask

# Make sure we always exit with echo on the tty.
addtrap "stty echo 2>/dev/null"

# Prints out a fancy spinner that updates every time a line is fed in, unless
# the output is not to a tty, in which case it just prints a new line.
# $1: number of lines between each update of the spinner
# $2...: Command to be run
# Erases the line each time, so it will always be at position 0.
# Either expect this and put text later in the line, or give this its own line.
spinner() {
    local spin="$1"
    shift
    if [ -t 2 ]; then
        # Keep track of the exit status of the piped command
        local ret="`(("$@" || echo "$?" 1>&3) | mawk -Winteractive '
            BEGIN {
                printf "\r"
            }
            {
                y = (y+1) % '"$spin"'
                if (y == 0) {
                    x = (x+1) % 4
                    printf substr("\|/-", x+1, 1) "\r"
                }
            }' 1>&2) 3>&1`"
        if [ -n "$ret" ]; then
            return "$ret"
        fi
    else
        echo 1>&2
        "$@" 1>/dev/null
    fi
}

# Process each chroot
for NAME in "$@"; do
    # Double check $NAME (better paranoid than sorry)
    if ! validate_name "$NAME"; then
        error 2 "Invalid chroot name '$NAME'."
    fi
    CHROOT="$CHROOTS/$NAME"

    # Check for existence and unmount/delete the chroot.
    if [ -d "$CHROOT" ]; then
        if [ -n "$LISTDETAILS" ]; then
            getversion='y'
            echo "name: $NAME"
            if [ -f "$CHROOT/.ecryptfs" ]; then
                if [ ! -d "/var/run/crouton/$CHROOT" \
                        -a "$LISTDETAILS" -gt 1 ]; then
                    sh "$BINDIR/mount-chroot" -c "$CHROOTS" -- "$NAME" || true
                fi
                if [ -d "/var/run/crouton/$CHROOT" ]; then
                    echo "encrypted: yes, unlocked"
                else
                    echo "encrypted: yes, locked"
                    getversion='n'
                fi
            else
                echo "encrypted: no"
            fi
            if [ "$getversion" = 'y' ]; then
                CROUTON_NO_UNMOUNT=1 sh "$BINDIR/enter-chroot" \
                    -c "$CHROOTS" -n "$NAME" -x /usr/local/bin/croutonversion
            fi
        fi
        if [ "$RESTORE" = 1 ]; then
            error 2 "$CHROOT already exists! Specify a second -r to overwrite it (dangerous)."
        elif [ -n "$RESTORE" ]; then
            EXISTS='y'
        else
            sh -e "$BINDIR/unmount-chroot" $YESPARAM -c "$CHROOTS" -- "$NAME"
        fi
    elif [ -n "$RESTORE" ]; then
        EXISTS=''
    else
        # This should have been caught earlier
        error 2 "$CHROOT not found."
    fi

    # Delete the chroot?
    if [ -n "$DELETE" ]; then
        # Confirm deletion
        if [ "${YES#[Aa]}" = "$YES" ]; then
            echo -n "Delete $CHROOT? [a/y/N] " 1>&2
            if [ -n "$CROUTON_EDIT_RESPONSE" ]; then
                YES="$CROUTON_EDIT_RESPONSE"
                echo "$YES" 1>&2
            else
                read -r YES
            fi
            if [ "${YES#[AaYy]}" = "$YES" ]; then
                 error 2 "Aborting deletion of $CHROOT"
            fi
        fi
        # Delete the chroot
        echo -n "  Deleting $CHROOT..." 1>&2
        spinner 1000 rm -rvf --one-file-system "$CHROOT"
        echo "Finished deleting $CHROOT" 1>&2
        continue
    fi

    # Backup the chroot
    if [ -n "$BACKUP" ]; then
        dest="$TARBALL"
        date="`date '+%Y%m%d-%H%M'`"
        if [ -z "$dest" -o -d "$TARBALL" ]; then
            dest="$TARBALL$NAME-$date.tar"
            # Only compress if it's not encrypted (it'd be a waste of time)
            if [ ! -f "$CHROOT/.ecryptfs" ]; then
                dest="$dest.gz"
            fi
        fi
        # If we're writing to a fat32 filesystem, split the file at 4GB chunks
        if ! df -T "`getmountpoint "$dest"`" | awk '$2~"^v?fat"{exit 1}'; then
            SPLIT="${SPLIT:-4GB}"
        fi
        if [ -n "$SPLIT" ]; then
            tardest="`mktemp -u --tmpdir=/tmp 'crouton-backup.XXX'`"
            mkfifo -m 600 "$tardest"
            addtrap "rm -f '$tardest'"
            split -b "$SPLIT" -d "$tardest" "$dest.part" &
            splitpid="$!"
        else
            tardest="$dest"
            splitpid=''
        fi
        echo -n "  Backing up $CHROOT to $dest..." 1>&2
        addtrap "echo 'Deleting partial archive.' 1>&2; \
                 kill '$splitpid' 2>/dev/null; rm -f '$dest' '$dest.part'*"
        ret=0
        spinner 1 tar --checkpoint=100 --checkpoint-action=exec=echo \
            --one-file-system -V "crouton:backup.${date%-*}${date#*-}-$NAME" \
            -caf "$tardest" -C "$CHROOTS" "$NAME" || ret="$?"
        if [ -n "$SPLIT" ]; then
            wait "$splitpid" || ret="$?$ret"
            mv -f "$dest.part00" "$dest" || ret="$?$ret"
        fi
        if [ "$ret" -ne 0 ]; then
            echo "Unable to backup $CHROOT." 1>&2
            exit "$ret"
        fi
        # Make sure filesystem is sync'ed
        sync
        undotrap
        echo "Finished backing up $CHROOT to $dest" 1>&2
    fi

    # Restore the chroot
    if [ -n "$RESTORE" ]; then
        src="$TARBALL"
        if [ -z "$src" -o -d "$TARBALL" ]; then
            src=''
            file="$TARBALL$NAME"
            # Search for the alphabetically last tarball with src.
            # Dated tarballs take precedence over undated tarballs.
            for file in "$file."* "$file-"*; do
                if [ ! -f "$file" -o "${file%part[0-9][0-9]}" != "$file" ]; then
                    continue
                fi
                # Confirm it's a tarball
                if ! tar --test-label -f "$file" >/dev/null 2>&1; then
                    continue
                fi
                # Since * alphabetizes, always keep the last one
                src="$file"
            done
            if [ -z "$src" ]; then
                error 2 "Unable to find a tarball for $NAME. You can specify one with -f."
            fi
            echo "Found $src for restoring $NAME." 1>&2
        elif ! tar --test-label -f "$src" >/dev/null 2>&1; then
            error 2 "$src doesn't appear to be a valid tarball."
        fi
        if [ -n "$EXISTS" ]; then
            echo "WARNING: $CHROOT already exists. Deleting it before restoring." 1>&2
            echo "Press Control-C to abort; restoration will continue in 5 seconds." 1>&2
            sleep 5
            sh -e "$BINDIR/edit-chroot" -d -y -c "$CHROOTS" "$NAME"
        fi
        echo -n "  Restoring $src to $CHROOT..." 1>&2
        mkdir -p "$CHROOT"
        if [ -f "$src.part01" ]; then
            tarsrc="`mktemp -u --tmpdir=/tmp 'crouton-restore.XXX'`"
            mkfifo -m 600 "$tarsrc"
            # Pipe through dd to eat the EOFs
            cat "$src" "$src.part"* | dd status=none >> "$tarsrc" &
            catpid="$!"
            addtrap "rm -f '$tarsrc'; kill '$catpid' 2>/dev/null"
        else
            tarsrc="$src"
            catpid=''
        fi
        spinner 1 tar --checkpoint=200 --checkpoint-action=exec=echo \
            --one-file-system -xaf "$tarsrc" -C "$CHROOT" --strip-components=1
        if [ -n "$catpid" ]; then
            wait "$catpid"
        fi
        # Make sure filesystem is sync'ed
        sync
        echo "Finished restoring $src to $CHROOT" 1>&2
    fi

    # Update the keyfile
    if [ -n "$KEYFILE" ]; then
        newkeyfile="$KEYFILE"
        # Find the current keyfile
        oldkeyfile="$CHROOT/.ecryptfs"
        if [ -f "$oldkeyfile" ]; then
            header="`head -n1 "$oldkeyfile"`"
            if [ -n "$header" ]; then
                oldkeyfile="$header"
            fi
        fi
        if [ "$newkeyfile" = '-' ]; then
            newkeyfile="$CHROOT/.ecryptfs"
        fi
        if [ "${newkeyfile#/}" = "$newkeyfile" ]; then
            newkeyfile="$PWD/$newkeyfile"
        fi
        if [ -d "$newkeyfile" -o ! "${newkeyfile%/}" = "$newkeyfile" ]; then
            newkeyfile="${newkeyfile%/}/$NAME"
        fi
        oldkeyfile="`readlink -m "$oldkeyfile"`"
        keyfilecanon="`readlink -m "$newkeyfile"`"
        if [ ! -f "$oldkeyfile" ]; then
            # If there is no old keyfile, make sure we've requested encryption.
            if [ -z "$ENCRYPT" ]; then
                error 1 "Old key file not found"
            fi
        elif [ ! "$oldkeyfile" = "$keyfilecanon" ]; then
            chrootecryptfsfile="`readlink -m "$CHROOT/.ecryptfs"`"
            # Don't clobber a file already there
            if [ -e "$newkeyfile" -a "$newkeyfile" != "$chrootecryptfsfile" ]; then
                error 1 "Encryption key file $newkeyfile already exists. Refusing to overwrite!"
            fi
            # Write the new keyfile before removing the old.
            if ! mkdir -p "`dirname "$newkeyfile"`"; then
                error 1 "Unable to create directory for $newkeyfile"
            fi
            echo "Moving key file from $oldkeyfile to $newkeyfile" 1>&2
            (echo; tail -n+2 "$oldkeyfile") > "$newkeyfile"
            # Remove old keyfile before writing .ecryptfs, as it may be the same
            rm -f "$oldkeyfile"
            if [ "$chrootecryptfsfile" != "$newkeyfile" ]; then
                echo "$newkeyfile" > "$CHROOT/.ecryptfs"
            fi
        elif [ -z "$ENCRYPT$MOVE" ]; then
            echo "Keyfile is already located at $newkeyfile" 1>&2
        fi
    fi

    # Encrypt/rewrap the chroot
    if [ -n "$ENCRYPT" ]; then
        # Use mount-chroot to do the heavy lifting
        unmount="sh -e '$BINDIR/unmount-chroot' -y -c '$CHROOTS' -- '$NAME'"
        addtrap "$unmount"
        if [ -n "$KEYFILE" ]; then
            sh -e "$BINDIR/mount-chroot" -ee -k "$KEYFILE" -c "$CHROOTS" -- "$NAME"
        else
            sh -e "$BINDIR/mount-chroot" -ee -c "$CHROOTS" -- "$NAME"
        fi
        undotrap
        eval "$unmount"
    fi

    # Move the chroot if requested
    if [ -n "$MOVE" ]; then
        target="$MOVE"
        if [ "${target##*/}" = "$target" ]; then
            # No slashes in the path. Assume renaming.
            if ! validate_name "$target"; then
                error 2 "Invalid target chroot name '$target'."
            fi
            target="$CHROOTS/$target"
        elif [ ! "${target%/}" = "$target" ]; then
            # Ends in a slash; append name.
            target="$target$NAME"
        fi
        if [ -e "$target" ]; then
            # Can't tell if the destination is a directory or a chroot that
            # already exists; be safe and assume it was a mistake.
            error 2 "$target already exists"
        fi
        # Check if we're changing filesystems, because we should cp+rm for
        # safety. We don't do this when encrypting a chroot (see mount-chroot),
        # because that would require 2x the space on one device. When switching
        # filesystems like this, however, that isn't a concern.
        if [ ! "`getmountpoint "$target"`" = \
               "`getmountpoint "$CHROOT"`" ]; then
            echo "Moving $CHROOT across filesystems to $target" 1>&2
            echo 'This will take a while.' 1>&2
            echo "If the operation gets interrupted, you can safely delete $target" 1>&2
            # Confirm long operation
            if [ "${YES#[Aa]}" = "$YES" ]; then
                echo -n "Are you sure you want to continue? [a/y/N] " 1>&2
                if [ -n "$CROUTON_EDIT_RESPONSE" ]; then
                    YES="$CROUTON_EDIT_RESPONSE"
                    echo "$YES" 1>&2
                else
                    read -r YES
                fi
                if [ "${YES#[AaYy]}" = "$YES" ]; then
                     error 2 "Aborting move of $CHROOT"
                fi
            fi
            if ! mkdir -p "`dirname "$target"`"; then
                error 1 "Unable to create directory for $target"
            fi
            echo -n "  Copying to $target..." 1>&2
            spinner 200 cp -av --one-file-system "$CHROOT" "$target"
            echo "Finished copying to $target" 1>&2
            echo -n "  Deleting old $CHROOT..." 1>&2
            spinner 1000 rm -rfv --one-file-system "$CHROOT"
            echo "Finished deleting old $CHROOT" 1>&2
        else
            if ! mkdir -p "`dirname "$target"`"; then
                error 1 "Unable to create directory for $target"
            fi
            echo "Moving $CHROOT to $target" 1>&2
            mv "$CHROOT" "$target"
        fi
    fi
done

exit 0<|MERGE_RESOLUTION|>--- conflicted
+++ resolved
@@ -69,14 +69,9 @@
 . "$BINDIR/../installer/functions"
 
 # Process arguments
-<<<<<<< HEAD
-while getopts 'abc:def:k:lm:rs:y' f; do
-    case "$f" in
-=======
-getopts_string='abc:def:k:lm:ry'
+getopts_string='abc:def:k:lm:rs:y'
 while getopts_nextarg; do
     case "$getopts_var" in
->>>>>>> fe45c38d
     a) ALLCHROOTS='y';;
     b) BACKUP='y';;
     c) CHROOTS="`readlink -m "$getopts_arg"`";;
