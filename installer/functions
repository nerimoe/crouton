--- conflicted
+++ resolved
@@ -67,7 +67,6 @@
     settrap "$TRAP"
 }
 
-<<<<<<< HEAD
 # Compares $RELEASE to the specified releases, assuming $DISTRODIR/releases is
 # sorted oldest to newest. Every two parameters are considered criteria that are
 # ORed together. The first parameter is the comparator, as provided to "test".
@@ -100,7 +99,8 @@
         shift 2
     done
     return 1
-=======
+}
+
 # Large writes to slow devices (e.g. SD card or USB stick) can cause a task to
 # be stuck for longer than 120 seconds, which triggers a kernel panic (and an
 # immediate reboot). Instead of disabling the timeout altogether, we just make
@@ -108,5 +108,4 @@
 # kernel). See crbug.com/260955 for details.
 disablehungtask() {
     echo 0 > /proc/sys/kernel/hung_task_panic
->>>>>>> 17451d99
 }